[package]
name = "Nautilus"
version = "0.1.0"
edition = "2021"

[dependencies]


[workspace]
members = [
    "identity",          # Existing identity crate
    "identity/key-storage",  # Key-storage crate inside identity
    "identity/decentralized_identity",
    "security/data_encryption", # Symmetric Encryption and Key-Derivation
    "utilities/registry", # Generic Registry module Utilized for Backend Storage for records
    "protocols/mdns",  # Decentralized Device/Service Discovery Protocol [Primary Protocol Used for Discovering Peers]
    "core", 
    "transport/tcp", 
    "utilities/certificate_parser", 
    "protocols/negotiation", 
    "security/authentication", 
    "protocols/handshake", 
<<<<<<< HEAD
    "transport/udp","protocols/tls",
=======
    "transport/udp", "protocols/tls", 
>>>>>>> 4d36b0fc
    ]<|MERGE_RESOLUTION|>--- conflicted
+++ resolved
@@ -20,9 +20,5 @@
     "protocols/negotiation", 
     "security/authentication", 
     "protocols/handshake", 
-<<<<<<< HEAD
-    "transport/udp","protocols/tls",
-=======
     "transport/udp", "protocols/tls", 
->>>>>>> 4d36b0fc
     ]